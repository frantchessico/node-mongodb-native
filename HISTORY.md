<<<<<<< HEAD
2.1.0
-----------------
* Implements the connection string specification, https://github.com/mongodb/specifications/blob/master/source/connection-string/connection-string-spec.rst.
* Implements the new GridFS specification, https://github.com/mongodb/specifications/blob/master/source/gridfs/gridfs-spec.rst.
* Full MongoDB 3.2 support.
* NODE-601 Added maxAwaitTimeMS support for 3.2 getMore to allow for custom timeouts on tailable cursors.
=======
2.0.48 11-07-2015
-----------------
* GridFS no longer performs any deletes when writing a brand new file that does not have any previous <db>.fs.chunks or <db>.fs.files documents.
* Updated mongodb-core to 1.2.21.
* Hardened the checking for replicaset equality checks.
* OpReplay flag correctly set on Wire protocol query.
* Mongos load balancing added, introduced localThresholdMS to control the feature.
* Kerberos now a peerDependency, making it not install it by default in Node 5.0 or higher.
>>>>>>> 2db9984f

2.0.47 10-28-2015
-----------------
* Updated mongodb-core to 1.2.20.
* Fixed bug in arbiter connection capping code.
* NODE-599 correctly handle arrays of server tags in order of priority.
* Fix for 2.6 wire protocol handler related to readPreference handling.
* Added maxAwaitTimeMS support for 3.2 getMore to allow for custom timeouts on tailable cursors.
* Make CoreCursor check for $err before saying that 'next' succeeded (Issue #53, https://github.com/vkarpov15).

2.0.46 10-15-2015
-----------------
* Updated mongodb-core to 1.2.19.
* NODE-578 Order of sort fields is lost for numeric field names.
* Expose BSON Map (ES6 Map or polyfill).
* Minor fixes for APM support to pass extended APM test suite.

2.0.45 09-30-2015
-----------------
* NODE-566 Fix issue with rewind on capped collections causing cursor state to be reset on connection loss.

2.0.44 09-28-2015
-----------------
* Bug fixes for APM upconverting of legacy INSERT/UPDATE/REMOVE wire protocol messages.
* NODE-562, fixed issue where a Replicaset MongoDB URI with a single seed and replSet name set would cause a single direct connection instead of topology discovery.
* Updated mongodb-core to 1.2.14.
* NODE-563 Introduced options.ignoreUndefined for db class and MongoClient db options, made serialize undefined to null default again but allowing for overrides on insert/update/delete operations.
* Use handleCallback if result is an error for count queries. (Issue #1298, https://github.com/agclever)
* Rewind cursor to correctly force reconnect on capped collections when first query comes back empty.
* NODE-571 added code 59 to legacy server errors when SCRAM-SHA-1 mechanism fails.
* NODE-572 Remove examples that use the second parameter to `find()`.

2.0.43 09-14-2015
-----------------
* Propagate timeout event correctly to db instances.
* Application Monitoring API (APM) implemented.
* NOT providing replSet name in MongoClient connection URI will force single server connection. Fixes issue where it was impossible to directly connect to a replicaset member server.
* Updated mongodb-core to 1.2.12.
* NODE-541 Initial Support "read committed" isolation level where "committed" means confimed by the voting majority of a replica set.
* GridStore doesn't share readPreference setting from connection string. (Issue #1295, https://github.com/zhangyaoxing)
* fixed forceServerObjectId calls (Issue #1292, https://github.com/d-mon-)
* Pass promise library through to DB function (Issue #1294, https://github.com/RovingCodeMonkey)

2.0.42 08-18-2015
-----------------
* Added test case to exercise all non-crud methods on mongos topologies, fixed numberOfConnectedServers on mongos topology instance.

2.0.41 08-14-2015
-----------------
* Added missing Mongos.prototype.parserType function.
* Updated mongodb-core to 1.2.10.

2.0.40 07-14-2015
-----------------
* Updated mongodb-core to 1.2.9 for 2.4 wire protocol error handler fix.
* NODE-525 Reset connectionTimeout after it's overwritten by tls.connect.
* NODE-518 connectTimeoutMS is doubled in 2.0.39.
* NODE-506 Ensures that errors from bulk unordered and ordered are instanceof Error (Issue #1282, https://github.com/owenallenaz).
* NODE-526 Unique index not throwing duplicate key error.
* NODE-528 Ignore undefined fields in Collection.find().
* NODE-527 The API example for collection.createIndex shows Db.createIndex functionality.

2.0.39 07-14-2015
-----------------
* Updated mongodb-core to 1.2.6 for NODE-505.

2.0.38 07-14-2015
-----------------
* NODE-505 Query fails to find records that have a 'result' property with an array value.

2.0.37 07-14-2015
-----------------
* NODE-504 Collection * Default options when using promiseLibrary.
* NODE-500 Accidental repeat of hostname in seed list multiplies total connections persistently.
* Updated mongodb-core to 1.2.5 to fix NODE-492.

2.0.36 07-07-2015
-----------------
* Fully promisified allowing the use of ES6 generators and libraries like co. Also allows for BYOP (Bring your own promises).
* NODE-493 updated mongodb-core to 1.2.4 to ensure we cannot DDOS the mongod or mongos process on large connection pool sizes.

2.0.35 06-17-2015
-----------------
* Upgraded to mongodb-core 1.2.2 including removing warnings when C++ bson parser is not available and a fix for SCRAM authentication.

2.0.34 06-17-2015
-----------------
* Upgraded to mongodb-core 1.2.1 speeding up serialization and removing the need for the c++ bson extension.
* NODE-486 fixed issue related to limit and skip when calling toArray in 2.0 driver.
* NODE-483 throw error if capabilities of topology is queries before topology has performed connection setup.
* NODE-482 fixed issue where MongoClient.connect would incorrectly identify a replset seed list server as a non replicaset member.
* NODE-487 fixed issue where killcursor command was not being sent correctly on limit and skip queries.

2.0.33 05-20-2015
-----------------
* Bumped mongodb-core to 1.1.32.

2.0.32 05-19-2015
-----------------
* NODE-463 db.close immediately executes its callback.
* Don't only emit server close event once (Issue #1276, https://github.com/vkarpov15).
* NODE-464 Updated mongodb-core to 1.1.31 that uses a single socket connection to arbiters and hidden servers as well as emitting all event correctly.

2.0.31 05-08-2015
-----------------
* NODE-461 Tripping on error "no chunks found for file, possibly corrupt" when there is no error.

2.0.30 05-07-2015
-----------------
* NODE-460 fix; don't set authMechanism for user in db.authenticate() to avoid mongoose authentication issue.

2.0.29 05-07-2015
-----------------
* NODE-444 Possible memory leak, too many listeners added.
* NODE-459 Auth failure using Node 0.8.28, MongoDB 3.0.2 & mongodb-node-native 1.4.35.
* Bumped mongodb-core to 1.1.26.

2.0.28 04-24-2015
-----------------
* Bumped mongodb-core to 1.1.25
* Added Cursor.prototype.setCursorOption to allow for setting node specific cursor options for tailable cursors.
* NODE-430 Cursor.count() opts argument masked by var opts = {}
* NODE-406 Implemented Cursor.prototype.map function tapping into MongoClient cursor transforms.
* NODE-438 replaceOne is not returning the result.ops property as described in the docs.
* NODE-433 _read, pipe and write all open gridstore automatically if not open.
* NODE-426 ensure drain event is emitted after write function returns, fixes intermittent issues in writing files to gridstore.
* NODE-440 GridStoreStream._read() doesn't check GridStore.read() error.
* Always use readPreference = primary for findAndModify command (ignore passed in read preferences) (Issue #1274, https://github.com/vkarpov15).
* Minor fix in GridStore.exists for dealing with regular expressions searches.

2.0.27 04-07-2015
-----------------
* NODE-410 Correctly handle issue with pause/resume in Node 0.10.x that causes exceptions when using the Node 0.12.0 style streams.

2.0.26 04-07-2015
-----------------
* Implements the Common Index specification Standard API at https://github.com/mongodb/specifications/blob/master/source/index-management.rst.
* NODE-408 Expose GridStore.currentChunk.chunkNumber.

2.0.25 03-26-2015
-----------------
* Upgraded mongodb-core to 1.1.21, making the C++ bson code an optional dependency to the bson module.

2.0.24 03-24-2015
-----------------
* NODE-395 Socket Not Closing, db.close called before full set finished initalizing leading to server connections in progress not being closed properly.
* Upgraded mongodb-core to 1.1.20.

2.0.23 2015-03-21
-----------------
* NODE-380 Correctly return MongoError from toError method.
* Fixed issue where addCursorFlag was not correctly setting the flag on the command for mongodb-core.
* NODE-388 Changed length from method to property on order.js/unordered.js bulk operations.
* Upgraded mongodb-core to 1.1.19.

2.0.22 2015-03-16
-----------------
* NODE-377, fixed issue where tags would correctly be checked on secondary and nearest to filter out eligible server candidates.
* Upgraded mongodb-core to 1.1.17.

2.0.21 2015-03-06
-----------------
* Upgraded mongodb-core to 1.1.16 making sslValidate default to true to force validation on connection unless overriden by the user.

2.0.20 2015-03-04
-----------------
* Updated mongodb-core 1.1.15 to relax pickserver method.

2.0.19 2015-03-03
-----------------
* NODE-376 Fixes issue * Unordered batch incorrectly tracks batch size when switching batch types (Issue #1261, https://github.com/meirgottlieb)
* NODE-379 Fixes bug in cursor.count() that causes the result to always be zero for dotted collection names (Issue #1262, https://github.com/vsivsi)
* Expose MongoError from mongodb-core (Issue #1260, https://github.com/tjconcept)

2.0.18 2015-02-27
-----------------
* Bumped mongodb-core 1.1.14 to ensure passives are correctly added as secondaries.

2.0.17 2015-02-27
-----------------
* NODE-336 Added length function to ordered and unordered bulk operations to be able know the amount of current operations in bulk.
* Bumped mongodb-core 1.1.13 to ensure passives are correctly added as secondaries.

2.0.16 2015-02-16
-----------------
* listCollection now returns filtered result correctly removing db name for 2.6 or earlier servers.
* Bumped mongodb-core 1.1.12 to correctly work for node 0.12.0 and io.js.
* Add ability to get collection name from cursor (Issue #1253, https://github.com/vkarpov15)

2.0.15 2015-02-02
-----------------
* Unified behavior of listCollections results so 3.0 and pre 3.0 return same type of results.
* Bumped mongodb-core to 1.1.11 to support per document tranforms in cursors as well as relaxing the setName requirement.
* NODE-360 Aggregation cursor and command correctly passing down the maxTimeMS property.
* Added ~1.0 mongodb-tools module for test running.
* Remove the required setName for replicaset connections, if not set it will pick the first setName returned.

2.0.14 2015-01-21
-----------------
* Fixed some MongoClient.connect options pass through issues and added test coverage.
* Bumped mongodb-core to 1.1.9 including fixes for io.js

2.0.13 2015-01-09
-----------------
* Bumped mongodb-core to 1.1.8.
* Optimized query path for performance, moving Object.defineProperty outside of constructors.

2.0.12 2014-12-22
-----------------
* Minor fixes to listCollections to ensure correct querying of a collection when using a string.

2.0.11 2014-12-19
-----------------
* listCollections filters out index namespaces on < 2.8 correctly
* Bumped mongo-client to 1.1.7

2.0.10 2014-12-18
-----------------
* NODE-328 fixed db.open return when no callback available issue and added test.
* NODE-327 Refactored listCollections to return cursor to support 2.8.
* NODE-327 Added listIndexes method and refactored internal methods to use the new command helper.
* NODE-335 Cannot create index for nested objects fixed by relaxing key checking for createIndex helper.
* Enable setting of connectTimeoutMS (Issue #1235, https://github.com/vkarpov15)
* Bumped mongo-client to 1.1.6

2.0.9 2014-12-01
----------------
* Bumped mongodb-core to 1.1.3 fixing global leaked variables and introducing strict across all classes.
* All classes are now strict (Issue #1233)
* NODE-324 Refactored insert/update/remove and all other crud opts to rely on internal methods to avoid any recursion.
* Fixed recursion issues in debug logging due to JSON.stringify()
* Documentation fixes (Issue #1232, https://github.com/wsmoak)
* Fix writeConcern in Db.prototype.ensureIndex (Issue #1231, https://github.com/Qard)

2.0.8 2014-11-28
----------------
* NODE-322 Finished up prototype refactoring of Db class.
* NODE-322 Exposed Cursor in index.js for New Relic.

2.0.7 2014-11-20
----------------
* Bumped mongodb-core to 1.1.2 fixing a UTF8 encoding issue for collection names.
* NODE-318 collection.update error while setting a function with serializeFunctions option.
* Documentation fixes.

2.0.6 2014-11-14
----------------
* Refactored code to be prototype based instead of privileged methods.
* Bumped mongodb-core to 1.1.1 to take advantage of the prototype based refactorings.
* Implemented missing aspects of the CRUD specification.
* Fixed documentation issues.
* Fixed global leak REFERENCE_BY_ID in gridfs grid_store (Issue #1225, https://github.com/j)
* Fix LearnBoost/mongoose#2313: don't let user accidentally clobber geoNear params (Issue #1223, https://github.com/vkarpov15)

2.0.5 2014-10-29
----------------
* Minor fixes to documentation and generation of documentation.
* NODE-306 (No results in aggregation cursor when collection name contains a dot), Merged code for cursor and aggregation cursor.

2.0.4 2014-10-23
----------------
* Allow for single replicaset seed list with no setName specified (Issue #1220, https://github.com/imaman)
* Made each rewind on each call allowing for re-using the cursor.
* Fixed issue where incorrect iterations would happen on each for extensive batchSizes.
* NODE-301 specifying maxTimeMS on find causes all fields to be omitted from result.

2.0.3 2014-10-14
----------------
* NODE-297 Aggregate Broken for case of pipeline with no options.

2.0.2 2014-10-08
----------------
* Bumped mongodb-core to 1.0.2.
* Fixed bson module dependency issue by relying on the mongodb-core one.
* Use findOne instead of find followed by nextObject (Issue #1216, https://github.com/sergeyksv)

2.0.1 2014-10-07
----------------
* Dependency fix

2.0.0 2014-10-07
----------------
* First release of 2.0 driver

2.0.0-alpha2 2014-10-02
-----------------------
* CRUD API (insertOne, insertMany, updateOne, updateMany, removeOne, removeMany, bulkWrite, findOneAndDelete, findOneAndUpdate, findOneAndReplace)
* Cluster Management Spec compatible.

2.0.0-alpha1 2014-09-08
-----------------------
* Insert method allows only up 1000 pr batch for legacy as well as 2.6 mode
* Streaming behavior is 0.10.x or higher with backwards compatibility using readable-stream npm package
* Gridfs stream only available through .stream() method due to overlapping names on Gridstore object and streams in 0.10.x and higher of node
* remove third result on update and remove and return the whole result document instead (getting rid of the weird 3 result parameters)
    * Might break some application
* Returns the actual mongodb-core result instead of just the number of records changed for insert/update/remove
* MongoClient only has the connect method (no ability instantiate with Server, ReplSet or similar)
* Removed Grid class
* GridStore only supports w+ for metadata updates, no appending to file as it's not thread safe and can cause corruption of the data
    + seek will fail if attempt to use with w or w+
    + write will fail if attempted with w+ or r
    + w+ only works for updating metadata on a file
* Cursor toArray and each resets and re-runs the cursor
* FindAndModify returns whole result document instead of just value
* Extend cursor to allow for setting all the options via methods instead of dealing with the current messed up find
* Removed db.dereference method
* Removed db.cursorInfo method
* Removed db.stats method
* Removed db.collectionNames not needed anymore as it's just a specialized case of listCollections
* Removed db.collectionInfo removed due to not being compatible with new storage engines in 2.8 as they need to use the listCollections command due to system collections not working for namespaces.
* Added db.listCollections to replace several methods above

1.4.10 2014-09-04
-----------------
* Fixed BSON and Kerberos compilation issues
* Bumped BSON to ~0.2 always installing latest BSON 0.2.x series
* Fixed Kerberos and bumped to 0.0.4

1.4.9 2014-08-26
----------------
* Check _bsonType for Binary (Issue #1202, https://github.com/mchapman)
* Remove duplicate Cursor constructor (Issue #1201, https://github.com/KenPowers)
* Added missing parameter in the documentation (Issue #1199, https://github.com/wpjunior)
* Documented third parameter on the update callback(Issue #1196, https://github.com/gabmontes)
* NODE-240 Operations on SSL connection hang on node 0.11.x
* NODE-235 writeResult is not being passed on when error occurs in insert
* NODE-229 Allow count to work with query hints
* NODE-233 collection.save() does not support fullResult
* NODE-244 Should parseError also emit a `disconnected` event?
* NODE-246 Cursors are inefficiently constructed and consequently cannot be promisified.
* NODE-248 Crash with X509 auth
* NODE-252 Uncaught Exception in Base.__executeAllServerSpecificErrorCallbacks
* Bumped BSON parser to 0.2.12


1.4.8 2014-08-01
----------------
* NODE-205 correctly emit authenticate event
* NODE-210 ensure no undefined connection error when checking server state
* NODE-212 correctly inherit socketTimeoutMS from replicaset when HA process adds new servers or reconnects to existing ones
* NODE-220 don't throw error if ensureIndex errors out in Gridstore
* Updated bson to 0.2.11 to ensure correct toBSON behavior when returning non object in nested classes
* Fixed test running filters
* Wrap debug log in a call to format (Issue #1187, https://github.com/andyroyle)
* False option values should not trigger w:1 (Issue #1186, https://github.com/jsdevel)
* Fix aggregatestream.close(Issue #1194, https://github.com/jonathanong)
* Fixed parsing issue for w:0 in url parser when in connection string
* Modified collection.geoNear to support a geoJSON point or legacy coordinate pair (Issue #1198, https://github.com/mmacmillan)

1.4.7 2014-06-18
----------------
* Make callbacks to be executed in right domain when server comes back up (Issue #1184, https://github.com/anton-kotenko)
* Fix issue where currentOp query against mongos would fail due to mongos passing through $readPreference field to mongod (CS-X)

1.4.6 2014-06-12
----------------
* Added better support for MongoClient IP6 parsing (Issue #1181, https://github.com/micovery)
* Remove options check on index creation (Issue #1179, Issue #1183, https://github.com/jdesboeufs, https://github.com/rubenvereecken)
* Added missing type check before calling optional callback function (Issue #1180)

1.4.5 2014-05-21
----------------
* Added fullResult flag to insert/update/remove which will pass raw result document back. Document contents will vary depending on the server version the driver is talking to. No attempt is made to coerce a joint response.
* Fix to avoid MongoClient.connect hanging during auth when secondaries building indexes pre 2.6.
* return the destination stream in GridStore.pipe (Issue #1176, https://github.com/iamdoron)

1.4.4 2014-05-13
----------------
* Bumped BSON version to use the NaN 1.0 package, fixed strict comparison issue for ObjectID
* Removed leaking global variable (Issue #1174, https://github.com/dainis)
* MongoClient respects connectTimeoutMS for initial discovery process (NODE-185)
* Fix bug with return messages larger than 16MB but smaller than max BSON Message Size (NODE-184)

1.4.3 2014-05-01
----------------
* Clone options for commands to avoid polluting original options passed from Mongoose (Issue #1171, https://github.com/vkarpov15)
* Made geoNear and geoHaystackSearch only clean out allowed options from command generation (Issue #1167)
* Fixed typo for allowDiskUse (Issue #1168, https://github.com/joaofranca)
* A 'mapReduce' function changed 'function' to instance '\<Object\>' of 'Code' class (Issue #1165, https://github.com/exabugs)
* Made findAndModify set sort only when explicitly set (Issue #1163, https://github.com/sars)
* Rewriting a gridStore file by id should use a new filename if provided (Issue #1169, https://github.com/vsivsi)

1.4.2 2014-04-15
----------------
* Fix for inheritance of readPreferences from MongoClient NODE-168/NODE-169
* Merged in fix for ping strategy to avoid hitting non-pinged servers (Issue #1161, https://github.com/vaseker)
* Merged in fix for correct debug output for connection messages (Issue #1158, https://github.com/vaseker)
* Fixed global variable leak (Issue #1160, https://github.com/vaseker)

1.4.1 2014-04-09
----------------
* Correctly emit joined event when primary change
* Add _id to documents correctly when using bulk operations

1.4.0 2014-04-03
----------------
* All node exceptions will no longer be caught if on('error') is defined
* Added X509 auth support
* Fix for MongoClient connection timeout issue (NODE-97)
* Pass through error messages from parseError instead of just text (Issue #1125)
* Close db connection on error (Issue #1128, https://github.com/benighted)
* Fixed documentation generation
* Added aggregation cursor for 2.6 and emulated cursor for pre 2.6 (uses stream2)
* New Bulk API implementation using write commands for 2.6 and down converts for pre 2.6
* Insert/Update/Remove using new write commands when available
* Added support for new roles based API's in 2.6 for addUser/removeUser
* Added bufferMaxEntries to start failing if the buffer hits the specified number of entries
* Upgraded BSON parser to version 0.2.7 to work with < 0.11.10 C++ API changes
* Support for OP_LOG_REPLAY flag (NODE-94)
* Fixes for SSL HA ping and discovery.
* Uses createIndexes if available for ensureIndex/createIndex
* Added parallelCollectionScan method to collection returning CommandCursor instances for cursors
* Made CommandCursor behave as Readable stream.
* Only Db honors readPreference settings, removed Server.js legacy readPreference settings due to user confusion.
* Reconnect event emitted by ReplSet/Mongos/Server after reconnect and before replaying of buffered operations.
* GridFS buildMongoObject returns error on illegal md5 (NODE-157, https://github.com/iantocristian)
* Default GridFS chunk size changed to (255 * 1024) bytes to optimize for collections defaulting to power of 2 sizes on 2.6.
* Refactored commands to all go through command function ensuring consistent command execution.
* Fixed issues where readPreferences where not correctly passed to mongos.
* Catch error == null and make err detection more prominent (NODE-130)
* Allow reads from arbiter for single server connection (NODE-117)
* Handle error coming back with no documents (NODE-130)
* Correctly use close parameter in Gridstore.write() (NODE-125)
* Throw an error on a bulk find with no selector (NODE-129, https://github.com/vkarpov15)
* Use a shallow copy of options in find() (NODE-124, https://github.com/vkarpov15)
* Fix statistical strategy (NODE-158, https://github.com/vkarpov15)
* GridFS off-by-one bug in lastChunkNumber() causes uncaught throw and data loss (Issue #1154, https://github.com/vsivsi)
* GridStore drops passed `aliases` option, always results in `null` value in GridFS files (Issue #1152, https://github.com/vsivsi)
* Remove superfluous connect object copying in index.js (Issue #1145, https://github.com/thomseddon)
* Do not return false when the connection buffer is still empty (Issue #1143, https://github.com/eknkc)
* Check ReadPreference object on ReplSet.canRead (Issue #1142, https://github.com/eknkc)
* Fix unpack error on _executeQueryCommand (Issue #1141, https://github.com/eknkc)
* Close db on failed connect so node can exit (Issue #1128, https://github.com/benighted)
* Fix global leak with _write_concern (Issue #1126, https://github.com/shanejonas)

1.3.19 2013-08-21
-----------------
* Correctly rethrowing errors after change from event emission to callbacks, compatibility with 0.10.X domains without breaking 0.8.X support.
* Small fix to return the entire findAndModify result as the third parameter (Issue #1068)
* No removal of "close" event handlers on server reconnect, emits "reconnect" event when reconnection happens. Reconnect Only applies for single server connections as of now as semantics for ReplSet and Mongos is not clear (Issue #1056)

1.3.18 2013-08-10
-----------------
* Fixed issue when throwing exceptions in MongoClient.connect/Db.open (Issue #1057)
* Fixed an issue where _events is not cleaned up correctly causing a slow steady memory leak.

1.3.17 2013-08-07
-----------------
* Ignore return commands that have no registered callback
* Made collection.count not use the db.command function
* Fix throw exception on ping command (Issue #1055)

1.3.16 2013-08-02
-----------------
* Fixes connection issue where lots of connections would happen if a server is in recovery mode during connection (Issue #1050, NODE-50, NODE-51)
* Bug in unlink mulit filename (Issue #1054)

1.3.15 2013-08-01
-----------------
* Memory leak issue due to node Issue #4390 where _events[id] is set to undefined instead of deleted leading to leaks in the Event Emitter over time

1.3.14 2013-08-01
-----------------
* Fixed issue with checkKeys where it would error on X.X

1.3.13 2013-07-31
-----------------
* Added override for checkKeys on insert/update (Warning will expose you to injection attacks) (Issue #1046)
* BSON size checking now done pre serialization (Issue #1037)
* Added isConnected returns false when no connection Pool exists (Issue #1043)
* Unified command handling to ensure same handling (Issue #1041, #1042)
* Correctly emit "open" and "fullsetup" across all Db's associated with Mongos, ReplSet or Server (Issue #1040)
* Correctly handles bug in authentication when attempting to connect to a recovering node in a replicaset.
* Correctly remove recovering servers from available servers in replicaset. Piggybacks on the ping command.
* Removed findAndModify chaining to be compliant with behavior in other official drivers and to fix a known mongos issue.
* Fixed issue with Kerberos authentication on Windows for re-authentication.
* Fixed Mongos failover behavior to correctly throw out old servers.
* Ensure stored queries/write ops are executed correctly after connection timeout
* Added promoteLongs option for to allow for overriding the promotion of Longs to Numbers and return the actual Long.

1.3.12 2013-07-19
-----------------
* Fixed issue where timeouts sometimes would behave wrongly (Issue #1032)
* Fixed bug with callback third parameter on some commands (Issue #1033)
* Fixed possible issue where killcursor command might leave hanging functions
* Fixed issue where Mongos was not correctly removing dead servers from the pool of eligable servers
* Throw error if dbName or collection name contains null character (at command level and at collection level)
* Updated bson parser to 0.2.1 with security fix and non-promotion of Long values to javascript Numbers (once a long always a long)

1.3.11 2013-07-04
-----------------
* Fixed errors on geoNear and geoSearch (Issue #1024, https://github.com/ebensing)
* Add driver version to export (Issue #1021, https://github.com/aheckmann)
* Add text to readpreference obedient commands (Issue #1019)
* Drivers should check the query failure bit even on getmore response (Issue #1018)
* Map reduce has incorrect expectations of 'inline' value for 'out' option (Issue #1016, https://github.com/rcotter)
* Support SASL PLAIN authentication (Issue #1009)
* Ability to use different Service Name on the driver for Kerberos Authentication (Issue #1008)
* Remove unnecessary octal literal to allow the code to run in strict mode (Issue #1005, https://github.com/jamesallardice)
* Proper handling of recovering nodes (when they go into recovery and when they return from recovery, Issue #1027)

1.3.10 2013-06-17
-----------------
* Guard against possible undefined in server::canCheckoutWriter (Issue #992, https://github.com/willyaranda)
* Fixed some duplicate test names (Issue #993, https://github.com/kawanet)
* Introduced write and read concerns for GridFS (Issue #996)
* Fixed commands not correctly respecting Collection level read preference (Issue #995, #999)
* Fixed issue with pool size on replicaset connections (Issue #1000)
* Execute all query commands on master switch (Issue #1002, https://github.com/fogaztuc)

1.3.9 2013-06-05
----------------
* Fixed memory leak when findAndModify errors out on w>1 and chained callbacks not properly cleaned up.

1.3.8 2013-05-31
----------------
* Fixed issue with socket death on windows where it emits error event instead of close event (Issue #987)
* Emit authenticate event on db after authenticate method has finished on db instance (Issue #984)
* Allows creation of MongoClient and do new MongoClient().connect(..). Emits open event when connection correct allowing for apps to react on event.

1.3.7 2013-05-29
----------------
* After reconnect, tailable getMores go on inconsistent connections (Issue #981, #982, https://github.com/glasser)
* Updated Bson to 0.1.9 to fix ARM support (Issue #985)

1.3.6 2013-05-21
----------------
* Fixed issue where single server reconnect attempt would throw due to missing options variable (Issue #979)
* Fixed issue where difference in ismaster server name and seed list caused connections issues, (Issue #976)

1.3.5 2013-05-14
----------------
* Fixed issue where HA for replicaset would pick the same broken connection when attempting to ping the replicaset causing the replicaset to never recover.

1.3.4 2013-05-14
----------------
* Fixed bug where options not correctly passed in for uri parser (Issue #973, https://github.com/supershabam)
* Fixed bug when passing a named index hint (Issue #974)

1.3.3 2013-05-09
----------------
* Fixed auto-reconnect issue with single server instance.

1.3.2 2013-05-08
----------------
* Fixes for an issue where replicaset would be pronounced dead when high priority primary caused double elections.

1.3.1 2013-05-06
----------------
* Fix for replicaset consisting of primary/secondary/arbiter with priority applied failing to reconnect properly
* Applied auth before server instance is set as connected when single server connection
* Throw error if array of documents passed to save method

1.3.0 2013-04-25
----------------
* Whole High availability handling for Replicaset, Server and Mongos connections refactored to ensure better handling of failover cases.
* Fixed issue where findAndModify would not correctly skip issuing of chained getLastError (Issue #941)
* Fixed throw error issue on errors with findAndModify during write out operation (Issue #939, https://github.com/autopulated)
* Gridstore.prototype.writeFile now returns gridstore object correctly (Issue #938)
* Kerberos support is now an optional module that allows for use of GSSAPI authentication using MongoDB Subscriber edition
* Fixed issue where cursor.toArray could blow the stack on node 0.10.X (#950)

1.2.14 2013-03-14
-----------------
* Refactored test suite to speed up running of replicaset tests
* Fix of async error handling when error happens in callback (Issue #909, https://github.com/medikoo)
* Corrected a slaveOk setting issue (Issue #906, #905)
* Fixed HA issue where ping's would not go to correct server on HA server connection failure.
* Uses setImmediate if on 0.10 otherwise nextTick for cursor stream
* Fixed race condition in Cursor stream (NODE-31)
* Fixed issues related to node 0.10 and process.nextTick now correctly using setImmediate where needed on node 0.10
* Added support for maxMessageSizeBytes if available (DRIVERS-1)
* Added support for authSource (2.4) to MongoClient URL and db.authenticate method (DRIVER-69/NODE-34)
* Fixed issue in GridStore seek and GridStore read to correctly work on multiple seeks (Issue #895)

1.2.13 2013-02-22
-----------------
* Allow strategy 'none' for repliaset if no strategy wanted (will default to round robin selection of servers on a set readPreference)
* Fixed missing MongoErrors on some cursor methods (Issue #882)
* Correctly returning a null for the db instance on MongoClient.connect when auth fails (Issue #890)
* Added dropTarget option support for renameCollection/rename (Issue #891, help from https://github.com/jbottigliero)
* Fixed issue where connection using MongoClient.connect would fail if first server did not exist (Issue #885)

1.2.12 2013-02-13
-----------------
* Added limit/skip options to Collection.count (Issue #870)
* Added applySkipLimit option to Cursor.count (Issue #870)
* Enabled ping strategy as default for Replicaset if none specified (Issue #876)
* Should correctly pick nearest server for SECONDARY/SECONDARY_PREFERRED/NEAREST (Issue #878)

1.2.11 2013-01-29
-----------------
* Added fixes for handling type 2 binary due to PHP driver (Issue #864)
* Moved callBackStore to Base class to have single unified store (Issue #866)
* Ping strategy now reuses sockets unless they are closed by the server to avoid overhead

1.2.10 2013-01-25
-----------------
* Merged in SSL support for 2.4 supporting certificate validation and presenting certificates to the server.
* Only open a new HA socket when previous one dead (Issue #859, #857)
* Minor fixes

1.2.9 2013-01-15
----------------
* Fixed bug in SSL support for MongoClient/Db.connect when discovering servers (Issue #849)
* Connection string with no db specified should default to admin db (Issue #848)
* Support port passed as string to Server class (Issue #844)
* Removed noOpen support for MongoClient/Db.connect as auto discovery of servers for Mongod/Mongos makes it not possible (Issue #842)
* Included toError wrapper code moved to utils.js file (Issue #839, #840)
* Rewrote cursor handling to avoid process.nextTick using trampoline instead to avoid stack overflow, speedup about 40%

1.2.8 2013-01-07
----------------
* Accept function in a Map Reduce scope object not only a function string (Issue #826, https://github.com/aheckmann)
* Typo in db.authenticate caused a check (for provided connection) to return false, causing a connection AND onAll=true to be passed into __executeQueryCommand downstream (Issue #831, https://github.com/m4tty)
* Allow gridfs objects to use non ObjectID ids (Issue #825, https://github.com/nailgun)
* Removed the double wrap, by not passing an Error object to the wrap function (Issue #832, https://github.com/m4tty)
* Fix connection leak (gh-827) for HA replicaset health checks (Issue #833, https://github.com/aheckmann)
* Modified findOne to use nextObject instead of toArray avoiding a nextTick operation (Issue #836)
* Fixes for cursor stream to avoid multiple getmore issues when one in progress (Issue #818)
* Fixes .open replaying all backed up commands correctly if called after operations performed, (Issue #829 and #823)

1.2.7 2012-12-23
----------------
* Rolled back batches as they hang in certain situations
* Fixes for NODE-25, keep reading from secondaries when primary goes down

1.2.6 2012-12-21
----------------
* domain sockets shouldn't require a port arg (Issue #815, https://github.com/aheckmann)
* Cannot read property 'info' of null (Issue #809, https://github.com/thesmart)
* Cursor.each should work in batches (Issue #804, https://github.com/Swatinem)
* Cursor readPreference bug for non-supported read preferences (Issue #817)

1.2.5 2012-12-12
----------------
* Fixed ssl regression, added more test coverage (Issue #800)
* Added better error reporting to the Db.connect if no valid serverConfig setup found (Issue #798)

1.2.4 2012-12-11
----------------
* Fix to ensure authentication is correctly applied across all secondaries when using MongoClient.

1.2.3 2012-12-10
----------------
* Fix for new replicaset members correctly authenticating when being added (Issue #791, https://github.com/m4tty)
* Fixed seek issue in gridstore when using stream (Issue #790)

1.2.2 2012-12-03
----------------
* Fix for journal write concern not correctly being passed under some circumstances.
* Fixed correct behavior and re-auth for servers that get stepped down (Issue #779).

1.2.1 2012-11-30
----------------
* Fix for double callback on insert with w:0 specified (Issue #783)
* Small cleanup of urlparser.

1.2.0 2012-11-27
----------------
* Honor connectTimeoutMS option for replicasets (Issue #750, https://github.com/aheckmann)
* Fix ping strategy regression (Issue #738, https://github.com/aheckmann)
* Small cleanup of code (Issue #753, https://github.com/sokra/node-mongodb-native)
* Fixed index declaration using objects/arrays from other contexts (Issue #755, https://github.com/sokra/node-mongodb-native)
* Intermittent (and rare) null callback exception when using ReplicaSets (Issue #752)
* Force correct setting of read_secondary based on the read preference (Issue #741)
* If using read preferences with secondaries queries will not fail if primary is down (Issue #744)
* noOpen connection for Db.connect removed as not compatible with autodetection of Mongo type
* Mongos connection with auth not working (Issue #737)
* Use the connect method directly from the require. require('mongodb')("mongodb://localhost:27017/db")
* new MongoClient introduced as the point of connecting to MongoDB's instead of the Db
  * open/close/db/connect methods implemented
* Implemented common URL connection format using MongoClient.connect allowing for simialar interface across all drivers.
* Fixed a bug with aggregation helper not properly accepting readPreference

1.1.11 2012-10-10
-----------------
* Removed strict mode and introduced normal handling of safe at DB level.

1.1.10 2012-10-08
-----------------
* fix Admin.serverStatus (Issue #723, https://github.com/Contra)
* logging on connection open/close(Issue #721, https://github.com/asiletto)
* more fixes for windows bson install (Issue #724)

1.1.9 2012-10-05
----------------
* Updated bson to 0.1.5 to fix build problem on sunos/windows.

1.1.8 2012-10-01
----------------
* Fixed db.eval to correctly handle system.js global javascript functions (Issue #709)
* Cleanup of non-closing connections (Issue #706)
* More cleanup of connections under replicaset (Issue #707, https://github.com/elbert3)
* Set keepalive on as default, override if not needed
* Cleanup of jsbon install to correctly build without install.js script (https://github.com/shtylman)
* Added domain socket support new Server("/tmp/mongodb.sock") style

1.1.7 2012-09-10
----------------
* Protect against starting PingStrategy being called more than once (Issue #694, https://github.com/aheckmann)
* Make PingStrategy interval configurable (was 1 second, relaxed to 5) (Issue #693, https://github.com/aheckmann)
* Made PingStrategy api more consistant, callback to start/stop methods are optional (Issue #693, https://github.com/aheckmann)
* Proper stopping of strategy on replicaset stop
* Throw error when gridstore file is not found in read mode (Issue #702, https://github.com/jbrumwell)
* Cursor stream resume now using nextTick to avoid duplicated records (Issue #696)

1.1.6 2012-09-01
----------------
* Fix for readPreference NEAREST for replicasets (Issue #693, https://github.com/aheckmann)
* Emit end correctly on stream cursor (Issue #692, https://github.com/Raynos)

1.1.5 2012-08-29
----------------
* Fix for eval on replicaset Issue #684
* Use helpful error msg when native parser not compiled (Issue #685, https://github.com/aheckmann)
* Arbiter connect hotfix (Issue #681, https://github.com/fengmk2)
* Upgraded bson parser to 0.1.2 using gyp, deprecated support for node 0.4.X
* Added name parameter to createIndex/ensureIndex to be able to override index names larger than 128 bytes
* Added exhaust option for find for feature completion (not recommended for normal use)
* Added tailableRetryInterval to find for tailable cursors to allow to control getMore retry time interval
* Fixes for read preferences when using MongoS to correctly handle no read preference set when iterating over a cursor (Issue #686)

1.1.4 2012-08-12
----------------
* Added Mongos connection type with a fallback list for mongos proxies, supports ha (on by default) and will attempt to reconnect to failed proxies.
* Documents can now have a toBSON method that lets the user control the serialization behavior for documents being saved.
* Gridstore instance object now works as a readstream or writestream (thanks to code from Aaron heckmann (https://github.com/aheckmann/gridfs-stream)).
* Fix gridfs readstream (Issue #607, https://github.com/tedeh).
* Added disableDriverBSONSizeCheck property to Server.js for people who wish to push the inserts to the limit (Issue #609).
* Fixed bug where collection.group keyf given as Code is processed as a regular object (Issue #608, https://github.com/rrusso2007).
* Case mismatch between driver's ObjectID and mongo's ObjectId, allow both (Issue #618).
* Cleanup map reduce (Issue #614, https://github.com/aheckmann).
* Add proper error handling to gridfs (Issue #615, https://github.com/aheckmann).
* Ensure cursor is using same connection for all operations to avoid potential jump of servers when using replicasets.
* Date identification handled correctly in bson js parser when running in vm context.
* Documentation updates
* GridStore filename not set on read (Issue #621)
* Optimizations on the C++ bson parser to fix a potential memory leak and avoid non-needed calls
* Added support for awaitdata for tailable cursors (Issue #624)
* Implementing read preference setting at collection and cursor level
   * collection.find().setReadPreference(Server.SECONDARY_PREFERRED)
   * db.collection("some", {readPreference:Server.SECONDARY})
* Replicaset now returns when the master is discovered on db.open and lets the rest of the connections happen asynchronous.
  * ReplSet/ReplSetServers emits "fullsetup" when all servers have been connected to
* Prevent callback from executing more than once in getMore function (Issue #631, https://github.com/shankar0306)
* Corrupt bson messages now errors out to all callbacks and closes up connections correctly, Issue #634
* Replica set member status update when primary changes bug (Issue #635, https://github.com/alinsilvian)
* Fixed auth to work better when multiple connections are involved.
* Default connection pool size increased to 5 connections.
* Fixes for the ReadStream class to work properly with 0.8 of Node.js
* Added explain function support to aggregation helper
* Added socketTimeoutMS and connectTimeoutMS to socket options for repl_set.js and server.js
* Fixed addUser to correctly handle changes in 2.2 for getLastError authentication required
* Added index to gridstore chunks on file_id (Issue #649, https://github.com/jacobbubu)
* Fixed Always emit db events (Issue #657)
* Close event not correctly resets DB openCalled variable to allow reconnect
* Added open event on connection established for replicaset, mongos and server
* Much faster BSON C++ parser thanks to Lucasfilm Singapore.
* Refactoring of replicaset connection logic to simplify the code.
* Add `options.connectArbiter` to decide connect arbiters or not (Issue #675)
* Minor optimization for findAndModify when not using j,w or fsync for safe

1.0.2 2012-05-15
----------------
* Reconnect functionality for replicaset fix for mongodb 2.0.5

1.0.1 2012-05-12
----------------
* Passing back getLastError object as 3rd parameter on findAndModify command.
* Fixed a bunch of performance regressions in objectId and cursor.
* Fixed issue #600 allowing for single document delete to be passed in remove command.

1.0.0 2012-04-25
----------------
* Fixes to handling of failover on server error
* Only emits error messages if there are error listeners to avoid uncaught events
* Server.isConnected using the server state variable not the connection pool state

0.9.9.8 2012-04-12
------------------
* _id=0 is being turned into an ObjectID (Issue #551)
* fix for error in GridStore write method (Issue #559)
* Fix for reading a GridStore from arbitrary, non-chunk aligned offsets, added test (Issue #563, https://github.com/subroutine)
* Modified limitRequest to allow negative limits to pass through to Mongo, added test (Issue #561)
* Corrupt GridFS files when chunkSize < fileSize, fixed concurrency issue (Issue #555)
* Handle dead tailable cursors (Issue #568, https://github.com/aheckmann)
* Connection pools handles closing themselves down and clearing the state
* Check bson size of documents against maxBsonSize and throw client error instead of server error, (Issue #553)
* Returning update status document at the end of the callback for updates, (Issue #569)
* Refactor use of Arguments object to gain performance (Issue #574, https://github.com/AaronAsAChimp)

0.9.9.7 2012-03-16
------------------
* Stats not returned from map reduce with inline results (Issue #542)
* Re-enable testing of whether or not the callback is called in the multi-chunk seek, fix small GridStore bug (Issue #543, https://github.com/pgebheim)
* Streaming large files from GridFS causes truncation (Issue #540)
* Make callback type checks agnostic to V8 context boundaries (Issue #545)
* Correctly throw error if an attempt is made to execute an insert/update/remove/createIndex/ensureIndex with safe enabled and no callback
* Db.open throws if the application attemps to call open again without calling close first

0.9.9.6 2012-03-12
------------------
* BSON parser is externalized in it's own repository, currently using git master
* Fixes for Replicaset connectivity issue (Issue #537)
* Fixed issues with node 0.4.X vs 0.6.X (Issue #534)
* Removed SimpleEmitter and replaced with standard EventEmitter
* GridStore.seek fails to change chunks and call callback when in read mode (Issue #532)

0.9.9.5 2012-03-07
------------------
* Merged in replSetGetStatus helper to admin class (Issue #515, https://github.com/mojodna)
* Merged in serverStatus helper to admin class (Issue #516, https://github.com/mojodna)
* Fixed memory leak in C++ bson parser (Issue #526)
* Fix empty MongoError "message" property (Issue #530, https://github.com/aheckmann)
* Cannot save files with the same file name to GridFS (Issue #531)

0.9.9.4 2012-02-26
------------------
* bugfix for findAndModify: Error: corrupt bson message < 5 bytes long (Issue #519)

0.9.9.3 2012-02-23
------------------
* document: save callback arguments are both undefined, (Issue #518)
* Native BSON parser install error with npm, (Issue #517)

0.9.9.2 2012-02-17
------------------
* Improved detection of Buffers using Buffer.isBuffer instead of instanceof.
* Added wrap error around db.dropDatabase to catch all errors (Issue #512)
* Added aggregate helper to collection, only for MongoDB >= 2.1

0.9.9.1 2012-02-15
------------------
* Better handling of safe when using some commands such as createIndex, ensureIndex, addUser, removeUser, createCollection.
* Mapreduce now throws error if out parameter is not specified.

0.9.9 2012-02-13
----------------
* Added createFromTime method on ObjectID to allow for queries against _id more easily using the timestamp.
* Db.close(true) now makes connection unusable as it's been force closed by app.
* Fixed mapReduce and group functions to correctly send slaveOk on queries.
* Fixes for find method to correctly work with find(query, fields, callback) (Issue #506).
* A fix for connection error handling when using the SSL on MongoDB.

0.9.8-7 2012-02-06
------------------
* Simplified findOne to use the find command instead of the custom code (Issue #498).
* BSON JS parser not also checks for _bsonType variable in case BSON object is in weird scope (Issue #495).

0.9.8-6 2012-02-04
------------------
* Removed the check for replicaset change code as it will never work with node.js.

0.9.8-5 2012-02-02
------------------
* Added geoNear command to Collection.
* Added geoHaystackSearch command to Collection.
* Added indexes command to collection to retrieve the indexes on a Collection.
* Added stats command to collection to retrieve the statistics on a Collection.
* Added listDatabases command to admin object to allow retrieval of all available dbs.
* Changed createCreateIndexCommand to work better with options.
* Fixed dereference method on Db class to correctly dereference Db reference objects.
* Moved connect object onto Db class(Db.connect) as well as keeping backward compatibility.
* Removed writeBuffer method from gridstore, write handles switching automatically now.
* Changed readBuffer to read on Gridstore, Gridstore now only supports Binary Buffers no Strings anymore.
* Moved Long class to bson directory.

0.9.8-4 2012-01-28
------------------
* Added reIndex command to collection and db level.
* Added support for $returnKey, $maxScan, $min, $max, $showDiskLoc, $comment to cursor and find/findOne methods.
* Added dropDups and v option to createIndex and ensureIndex.
* Added isCapped method to Collection.
* Added indexExists method to Collection.
* Added findAndRemove method to Collection.
* Fixed bug for replicaset connection when no active servers in the set.
* Fixed bug for replicaset connections when errors occur during connection.
* Merged in patch for BSON Number handling from Lee Salzman, did some small fixes and added test coverage.

0.9.8-3 2012-01-21
------------------
* Workaround for issue with Object.defineProperty (Issue #484)
* ObjectID generation with date does not set rest of fields to zero (Issue #482)

0.9.8-2 2012-01-20
------------------
* Fixed a missing this in the ReplSetServers constructor.

0.9.8-1 2012-01-17
------------------
* FindAndModify bug fix for duplicate errors (Issue #481)

0.9.8 2012-01-17
----------------
* Replicasets now correctly adjusts to live changes in the replicaset configuration on the servers, reconnecting correctly.
  * Set the interval for checking for changes setting the replicaSetCheckInterval property when creating the ReplSetServers instance or on db.serverConfig.replicaSetCheckInterval. (default 1000 miliseconds)
* Fixes formattedOrderClause in collection.js to accept a plain hash as a parameter (Issue #469) https://github.com/tedeh
* Removed duplicate code for formattedOrderClause and moved to utils module
* Pass in poolSize for ReplSetServers to set default poolSize for new replicaset members
* Bug fix for BSON JS deserializer. Isolating the eval functions in separate functions to avoid V8 deoptimizations
* Correct handling of illegal BSON messages during deserialization
* Fixed Infinite loop when reading GridFs file with no chunks (Issue #471)
* Correctly update existing user password when using addUser (Issue #470)

0.9.7.3-5 2012-01-04
--------------------
* Fix for RegExp serialization for 0.4.X where typeof /regexp/ == 'function' vs in 0.6.X typeof /regexp/ == 'object'
* Don't allow keepAlive and setNoDelay for 0.4.X as it throws errors

0.9.7.3-4 2012-01-04
--------------------
* Chased down potential memory leak on findAndModify, Issue #467 (node.js removeAllListeners leaves the key in the _events object, node.js bug on eventlistener?, leads to extremely slow memory leak on listener object)
* Sanity checks for GridFS performance with benchmark added

0.9.7.3-3 2012-01-04
--------------------
* Bug fixes for performance issues going form 0.9.6.X to 0.9.7.X on linux
* BSON bug fixes for performance

0.9.7.3-2 2012-01-02
--------------------
* Fixed up documentation to reflect the preferred way of instantiating bson types
* GC bug fix for JS bson parser to avoid stop-and-go GC collection

0.9.7.3-1 2012-01-02
--------------------
* Fix to make db.bson_serializer and db.bson_deserializer work as it did previously

0.9.7.3 2011-12-30
--------------------
* Moved BSON_BINARY_SUBTYPE_DEFAULT from BSON object to Binary object and removed the BSON_BINARY_ prefixes
* Removed Native BSON types, C++ parser uses JS types (faster due to cost of crossing the JS-C++ barrier for each call)
* Added build fix for 0.4.X branch of Node.js where GetOwnPropertyNames is not defined in v8
* Fix for wire protocol parser for corner situation where the message is larger than the maximum socket buffer in node.js (Issue #464, #461, #447)
* Connection pool status set to connected on poolReady, isConnected returns false on anything but connected status (Issue #455)

0.9.7.2-5 2011-12-22
--------------------
* Brand spanking new Streaming Cursor support Issue #458 (https://github.com/christkv/node-mongodb-native/pull/458) thanks to Mr Aaron Heckmann

0.9.7.2-4 2011-12-21
--------------------
* Refactoring of callback code to work around performance regression on linux
* Fixed group function to correctly use the command mode as default

0.9.7.2-3 2011-12-18
--------------------
* Fixed error handling for findAndModify while still working for mongodb 1.8.6 (Issue #450).
* Allow for force send query to primary, pass option (read:'primary') on find command.
    * ``find({a:1}, {read:'primary'}).toArray(function(err, items) {});``

0.9.7.2-2 2011-12-16
--------------------
* Fixes infinite streamRecords QueryFailure fix when using Mongos (Issue #442)

0.9.7.2-1 2011-12-16
--------------------
* ~10% perf improvement for ObjectId#toHexString (Issue #448, https://github.com/aheckmann)
* Only using process.nextTick on errors emitted on callbacks not on all parsing, reduces number of ticks in the driver
* Changed parsing off bson messages to use process.nextTick to do bson parsing in batches if the message is over 10K as to yield more time to the event look increasing concurrency on big mongoreply messages with multiple documents

0.9.7.2 2011-12-15
------------------
* Added SSL support for future version of mongodb (VERY VERY EXPERIMENTAL)
    * pass in the ssl:true option to the server or replicaset server config to enable
    * a bug either in mongodb or node.js does not allow for more than 1 connection pr db instance (poolSize:1).
* Added getTimestamp() method to objectID that returns a date object
* Added finalize function to collection.group
    * function group (keys, condition, initial, reduce, finalize, command, callback)
* Reaper no longer using setTimeout to handle reaping. Triggering is done in the general flow leading to predictable behavior.
    * reaperInterval, set interval for reaper (default 10000 miliseconds)
    * reaperTimeout, set timeout for calls (default 30000 miliseconds)
    * reaper, enable/disable reaper (default false)
* Work around for issues with findAndModify during high concurrency load, insure that the behavior is the same across the 1.8.X branch and 2.X branch of MongoDb
* Reworked multiple db's sharing same connection pool to behave correctly on error, timeout and close
* EnsureIndex command can be executed without a callback (Issue #438)
* Eval function no accepts options including nolock (Issue #432)
    * eval(code, parameters, options, callback) (where options = {nolock:true})

0.9.7.1-4 2011-11-27
--------------------
* Replaced install.sh with install.js to install correctly on all supported os's

0.9.7.1-3 2011-11-27
--------------------
* Fixes incorrect scope for ensureIndex error wrapping (Issue #419) https://github.com/ritch

0.9.7.1-2 2011-11-27
--------------------
* Set statistical selection strategy as default for secondary choice.

0.9.7.1-1 2011-11-27
--------------------
* Better handling of single server reconnect (fixes some bugs)
* Better test coverage of single server failure
* Correct handling of callbacks on replicaset servers when firewall dropping packets, correct reconnect

0.9.7.1 2011-11-24
------------------
* Better handling of dead server for single server instances
* FindOne and find treats selector == null as {}, Issue #403
* Possible to pass in a strategy for the replicaset to pick secondary reader node
    * parameter strategy
        * ping (default), pings the servers and picks the one with the lowest ping time
        * statistical, measures each request and pick the one with the lowest mean and std deviation
* Set replicaset read preference replicaset.setReadPreference()
    * Server.READ_PRIMARY (use primary server for reads)
    * Server.READ_SECONDARY (from a secondary server (uses the strategy set))
    * tags, {object of tags}
* Added replay of commands issued to a closed connection when the connection is re-established
* Fix isConnected and close on unopened connections. Issue #409, fix by (https://github.com/sethml)
* Moved reaper to db.open instead of constructor (Issue #406)
* Allows passing through of socket connection settings to Server or ReplSetServer under the option socketOptions
    * timeout = set seconds before connection times out (default 0)
    * noDelay = Disables the Nagle algorithm (default true)
    * keepAlive = Set if keepAlive is used (default 0, which means no keepAlive, set higher than 0 for keepAlive)
    * encoding = ['ascii', 'utf8', or 'base64'] (default null)
* Fixes for handling of errors during shutdown off a socket connection
* Correctly applies socket options including timeout
* Cleanup of test management code to close connections correctly
* Handle parser errors better, closing down the connection and emitting an error
* Correctly emit errors from server.js only wrapping errors that are strings

0.9.7 2011-11-10
----------------
* Added priority setting to replicaset manager
* Added correct handling of passive servers in replicaset
* Reworked socket code for simpler clearer handling
* Correct handling of connections in test helpers
* Added control of retries on failure
    * control with parameters retryMiliSeconds and numberOfRetries when creating a db instance
* Added reaper that will timeout and cleanup queries that never return
    * control with parameters reaperInterval and reaperTimeout when creating a db instance
* Refactored test helper classes for replicaset tests
* Allows raw (no bson parser mode for insert, update, remove, find and findOne)
    * control raw mode passing in option raw:true on the commands
    * will return buffers with the binary bson objects
* Fixed memory leak in cursor.toArray
* Fixed bug in command creation for mongodb server with wrong scope of call
* Added db(dbName) method to db.js to allow for reuse of connections against other databases
* Serialization of functions in an object is off by default, override with parameter
    * serializeFunctions [true/false] on db level, collection level or individual insert/update/findAndModify
* Added Long.fromString to c++ class and fixed minor bug in the code (Test case for $gt operator on 64-bit integers, Issue #394)
* FindOne and find now share same code execution and will work in the same manner, Issue #399
* Fix for tailable cursors, Issue #384
* Fix for Cursor rewind broken, Issue #389
* Allow Gridstore.exist to query using regexp, Issue #387, fix by (https://github.com/kaij)
* Updated documentation on https://github.com/christkv/node-mongodb-native
* Fixed toJSON methods across all objects for BSON, Binary return Base64 Encoded data

0.9.6-22 2011-10-15
-------------------
* Fixed bug in js bson parser that could cause wrong object size on serialization, Issue #370
* Fixed bug in findAndModify that did not throw error on replicaset timeout, Issue #373

0.9.6-21 2011-10-05
-------------------
* Reworked reconnect code to work correctly
* Handling errors in different parts of the code to ensure that it does not lock the connection
* Consistent error handling for Object.createFromHexString for JS and C++

0.9.6-20 2011-10-04
-------------------
* Reworked bson.js parser to get rid off Array.shift() due to it allocating new memory for each call. Speedup varies between 5-15% depending on doc
* Reworked bson.cc to throw error when trying to serialize js bson types
* Added MinKey, MaxKey and Double support for JS and C++ parser
* Reworked socket handling code to emit errors on unparsable messages
* Added logger option for Db class, lets you pass in a function in the shape
    {
        log : function(message, object) {},
        error : function(errorMessage, errorObject) {},
        debug : function(debugMessage, object) {},
    }

  Usage is new Db(new Server(..), {logger: loggerInstance})

0.9.6-19 2011-09-29
-------------------
* Fixing compatibility issues between C++ bson parser and js parser
* Added Symbol support to C++ parser
* Fixed socket handling bug for seldom misaligned message from mongodb
* Correctly handles serialization of functions using the C++ bson parser

0.9.6-18 2011-09-22
-------------------
* Fixed bug in waitForConnection that would lead to 100% cpu usage, Issue #352

0.9.6-17 2011-09-21
-------------------
* Fixed broken exception test causing bamboo to hang
* Handling correctly command+lastError when both return results as in findAndModify, Issue #351

0.9.6-16 2011-09-14
-------------------
* Fixing a bunch of issues with compatibility with MongoDB 2.0.X branch. Some fairly big changes in behavior from 1.8.X to 2.0.X on the server.
* Error Connection MongoDB V2.0.0 with Auth=true, Issue #348

0.9.6-15 2011-09-09
-------------------
* Fixed issue where pools would not be correctly cleaned up after an error, Issue #345
* Fixed authentication issue with secondary servers in Replicaset, Issue #334
* Duplicate replica-set servers when omitting port, Issue #341
* Fixing findAndModify to correctly work with Replicasets ensuring proper error handling, Issue #336
* Merged in code from (https://github.com/aheckmann) that checks for global variable leaks

0.9.6-14 2011-09-05
-------------------
* Minor fixes for error handling in cursor streaming (https://github.com/sethml), Issue #332
* Minor doc fixes
* Some more cursor sort tests added, Issue #333
* Fixes to work with 0.5.X branch
* Fix Db not removing reconnect listener from serverConfig, (https://github.com/sbrekken), Issue #337
* Removed node_events.h includes (https://github.com/jannehietamaki), Issue #339
* Implement correct safe/strict mode for findAndModify.

0.9.6-13 2011-08-24
-------------------
* Db names correctly error checked for illegal characters

0.9.6-12 2011-08-24
-------------------
* Nasty bug in GridFS if you changed the default chunk size
* Fixed error handling bug in findOne

0.9.6-11 2011-08-23
-------------------
* Timeout option not correctly making it to the cursor, Issue #320, Fix from (https://github.com/year2013)
* Fixes for memory leaks when using buffers and C++ parser
* Fixes to make tests pass on 0.5.X
* Cleanup of bson.js to remove duplicated code paths
* Fix for errors occurring in ensureIndex, Issue #326
* Removing require.paths to make tests work with the 0.5.X branch

0.9.6-10 2011-08-11
-------------------
* Specific type Double for capped collections (https://github.com/mbostock), Issue #312
* Decorating Errors with all all object info from Mongo (https://github.com/laurie71), Issue #308
* Implementing fixes for mongodb 1.9.1 and higher to make tests pass
* Admin validateCollection now takes an options argument for you to pass in full option
* Implemented keepGoing parameter for mongodb 1.9.1 or higher, Issue #310
* Added test for read_secondary count issue, merged in fix from (https://github.com/year2013), Issue #317

0.9.6-9
-------
* Bug fix for bson parsing the key '':'' correctly without crashing

0.9.6-8
-------
* Changed to using node.js crypto library MD5 digest
* Connect method support documented mongodb: syntax by (https://github.com/sethml)
* Support Symbol type for BSON, serializes to it's own type Symbol, Issue #302, #288
* Code object without scope serializing to correct BSON type
* Lot's of fixes to avoid double callbacks (https://github.com/aheckmann) Issue #304
* Long deserializes as Number for values in the range -2^53 to 2^53, Issue #305 (https://github.com/sethml)
* Fixed C++ parser to reflect JS parser handling of long deserialization
* Bson small optimizations

0.9.6-7 2011-07-13
------------------
* JS Bson deserialization bug #287

0.9.6-6 2011-07-12
------------------
* FindAndModify not returning error message as other methods Issue #277
* Added test coverage for $push, $pushAll and $inc atomic operations
* Correct Error handling for non 12/24 bit ids on Pure JS ObjectID class Issue #276
* Fixed terrible deserialization bug in js bson code #285
* Fix by andrewjstone to avoid throwing errors when this.primary not defined

0.9.6-5 2011-07-06
------------------
* Rewritten BSON js parser now faster than the C parser on my core2duo laptop
* Added option full to indexInformation to get all index info Issue #265
* Passing in ObjectID for new Gridstore works correctly Issue #272

0.9.6-4 2011-07-01
------------------
* Added test and bug fix for insert/update/remove without callback supplied

0.9.6-3 2011-07-01
------------------
* Added simple grid class called Grid with put, get, delete methods
* Fixed writeBuffer/readBuffer methods on GridStore so they work correctly
* Automatic handling of buffers when using write method on GridStore
* GridStore now accepts a ObjectID instead of file name for write and read methods
* GridStore.list accepts id option to return of file ids instead of filenames
* GridStore close method returns document for the file allowing user to reference _id field

0.9.6-2 2011-06-30
------------------
* Fixes for reconnect logic for server object (replays auth correctly)
* More testcases for auth
* Fixes in error handling for replicaset
* Fixed bug with safe parameter that would fail to execute safe when passing w or wtimeout
* Fixed slaveOk bug for findOne method
* Implemented auth support for replicaset and test cases
* Fixed error when not passing in rs_name

0.9.6-1 2011-06-25
------------------
* Fixes for test to run properly using c++ bson parser
* Fixes for dbref in native parser (correctly handles ref without db component)
* Connection fixes for replicasets to avoid runtime conditions in cygwin (https://github.com/vincentcr)
* Fixes for timestamp in js bson parser (distinct timestamp type now)

0.9.6 2011-06-21
----------------
* Worked around npm version handling bug
* Race condition fix for cygwin (https://github.com/vincentcr)

0.9.5-1 2011-06-21
------------------
* Extracted Timestamp as separate class for bson js parser to avoid instanceof problems
* Fixed driver strict mode issue

0.9.5 2011-06-20
----------------
* Replicaset support (failover and reading from secondary servers)
* Removed ServerPair and ServerCluster
* Added connection pool functionality
* Fixed serious bug in C++ bson parser where bytes > 127 would generate 2 byte sequences
* Allows for forcing the server to assign ObjectID's using the option {forceServerObjectId: true}

0.6.8
-----
* Removed multiple message concept from bson
* Changed db.open(db) to be db.open(err, db)

0.1 2010-01-30
--------------
* Initial release support of driver using native node.js interface
* Supports gridfs specification
* Supports admin functionality<|MERGE_RESOLUTION|>--- conflicted
+++ resolved
@@ -1,11 +1,10 @@
-<<<<<<< HEAD
 2.1.0
 -----------------
 * Implements the connection string specification, https://github.com/mongodb/specifications/blob/master/source/connection-string/connection-string-spec.rst.
 * Implements the new GridFS specification, https://github.com/mongodb/specifications/blob/master/source/gridfs/gridfs-spec.rst.
 * Full MongoDB 3.2 support.
 * NODE-601 Added maxAwaitTimeMS support for 3.2 getMore to allow for custom timeouts on tailable cursors.
-=======
+
 2.0.48 11-07-2015
 -----------------
 * GridFS no longer performs any deletes when writing a brand new file that does not have any previous <db>.fs.chunks or <db>.fs.files documents.
@@ -14,7 +13,6 @@
 * OpReplay flag correctly set on Wire protocol query.
 * Mongos load balancing added, introduced localThresholdMS to control the feature.
 * Kerberos now a peerDependency, making it not install it by default in Node 5.0 or higher.
->>>>>>> 2db9984f
 
 2.0.47 10-28-2015
 -----------------
